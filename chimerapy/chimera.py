import numpy as np
<<<<<<< HEAD
from sunpy.map import all_coordinates_from_map, coordinate_is_on_solar_disk

=======
import sunpy.map
from scipy.interpolate import RectBivariateSpline
from skimage.util import img_as_ubyte

import astropy.units as u
from astropy import wcs
from astropy.io import fits
from astropy.modeling.models import Gaussian2D


def chimera_legacy():
    file_path = "./"

    im171 = glob.glob(file_path + "*171*.fts.gz")
    im193 = glob.glob(file_path + "*193*.fts.gz")
    im211 = glob.glob(file_path + "*211*.fts.gz")
    imhmi = glob.glob(file_path + "*hmi*.fts.gz")

    circ, data, datb, datc, dattoarc, hedb, iarr, props, rs, slate, center, xgrid, ygrid = chimera(
        im171, im193, im211, imhmi
    )

    # =====sets ident back to max value of iarr======

    # ident = ident - 1
    np.savetxt("ch_summary.txt", props, fmt="%s")

    plot_tricolor(data, datb, datc, xgrid, ygrid, slate)
    plot_mask(slate, iarr, circ, rs, dattoarc, center, xgrid, ygrid, hedb)


def chimera(im171, im193, im211, imhmi):
    if im171 == [] or im193 == [] or im211 == [] or imhmi == []:
        print("Not all required files present")
        sys.exit()
    # =====Reads in data and resizes images=====
    x = np.arange(0, 1024) * 4
    hdu_number = 0
    hed171 = fits.getheader(im171[0], hdu_number)
    dat171 = fits.getdata(im171[0], ext=0) / (hed171["EXPTIME"])
    dn = RectBivariateSpline(x, x, dat171, kx=1, ky=1)
    dat171 = dn(np.arange(0, 4096), np.arange(0, 4096))
    hed193 = fits.getheader(im193[0], hdu_number)
    dat193 = fits.getdata(im193[0], ext=0) / (hed193["EXPTIME"])
    dn = RectBivariateSpline(x, x, dat193, kx=1, ky=1)
    dat193 = dn(np.arange(0, 4096), np.arange(0, 4096))
    hed211 = fits.getheader(im211[0], hdu_number)
    dat211 = fits.getdata(im211[0], ext=0) / (hed211["EXPTIME"])
    dn = RectBivariateSpline(x, x, dat211, kx=1, ky=1)
    dat211 = dn(np.arange(0, 4096), np.arange(0, 4096))
    hedhmi = fits.getheader(imhmi[0], hdu_number)
    dathmi = fits.getdata(imhmi[0], ext=0)
    # dn = scipy.interpolate.interp2d(np.arange(4096), np.arange(4096), dathmi)
    # dathmi = dn(np.arange(0, 1024)*4, np.arange(0, 1024)*4)
    if hedhmi["crota1"] > 90:
        dathmi = np.rot90(np.rot90(dathmi))
    # =====Specifies solar radius and calculates conversion value of pixel to arcsec=====
    s = np.shape(dat171)
    rs = hed171["rsun"]
    if hed193["ctype1"] != "solar_x ":
        hed193["ctype1"] = "solar_x "
        hed193["ctype2"] = "solar_y "
    if hed171["cdelt1"] > 1:
        hed171["cdelt1"], hed171["cdelt2"], hed171["crpix1"], hed171["crpix2"] = (
            hed171["cdelt1"] / 4.0,
            hed171["cdelt2"] / 4.0,
            hed171["crpix1"] * 4.0,
            hed171["crpix2"] * 4.0,
        )
        hed193["cdelt1"], hed193["cdelt2"], hed193["crpix1"], hed193["crpix2"] = (
            hed193["cdelt1"] / 4.0,
            hed193["cdelt2"] / 4.0,
            hed193["crpix1"] * 4.0,
            hed193["crpix2"] * 4.0,
        )
        hed211["cdelt1"], hed211["cdelt2"], hed211["crpix1"], hed211["crpix2"] = (
            hed211["cdelt1"] / 4.0,
            hed211["cdelt2"] / 4.0,
            hed211["crpix1"] * 4.0,
            hed211["crpix2"] * 4.0,
        )
    dattoarc = hed171["cdelt1"]
    convermul = dattoarc / hedhmi["cdelt1"]
    # =====Alternative coordinate systems=====
    hdul = fits.open(im171[0])
    hdul[0].header["CUNIT1"] = "arcsec"
    hdul[0].header["CUNIT2"] = "arcsec"
    aia = sunpy.map.Map(hdul[0].data, hdul[0].header)
    adj = 4096.0 / aia.dimensions[0].value
    x, y = (np.meshgrid(*[np.arange(adj * v.value) for v in aia.dimensions]) * u.pixel) / adj
    hpc = aia.pixel_to_world(x, y)
    hg = hpc.transform_to(sunpy.coordinates.frames.HeliographicStonyhurst)
    csys = wcs.WCS(hed193)
    # =======setting up arrays to be used============
    ident = 1
    iarr = np.zeros((s[0], s[1]), dtype=np.byte)
    offarr, slate = np.array(iarr), np.array(iarr)
    bmcool = np.zeros((s[0], s[1]), dtype=np.float32)
    cand, bmmix, bmhot = np.array(bmcool), np.array(bmcool), np.array(bmcool)
    circ = np.zeros((s[0], s[1]), dtype=int)
    # =======creation of a 2d gaussian for magnetic cut offs===========
    r = (s[1] / 2.0) - 450
    xgrid, ygrid = np.meshgrid(np.arange(s[0]), np.arange(s[1]))
    center = [int(s[1] / 2.0), int(s[1] / 2.0)]
    w = np.where((xgrid - center[0]) ** 2 + (ygrid - center[1]) ** 2 > r**2)
    y, x = np.mgrid[0:4096, 0:4096]
    garr = Gaussian2D(1, s[0] / 2, s[1] / 2, 2000 / 2.3548, 2000 / 2.3548)(x, y)
    garr[w] = 1.0
    # ======creation of array for CH properties==========
    props = np.zeros((26, 30), dtype="<U16")
    props[:, 0] = (
        "ID",
        "XCEN",
        "YCEN",
        "CENTROID",
        "X_EB",
        "Y_EB",
        "X_WB",
        "Y_WB",
        "X_NB",
        "Y_NB",
        "X_SB",
        "Y_SB",
        "WIDTH",
        "WIDTH",
        "AREA",
        "AREA%",
        "<B>",
        "<B+>",
        "<B->",
        "BMAX",
        "BMIN",
        "TOT_B+",
        "TOT_B-",
        "<PHI>",
        "<PHI+>",
        "<PHI->",
    )
    props[:, 1] = (
        "num",
        '"',
        '"',
        "H deg",
        '"',
        '"',
        '"',
        '"',
        '"',
        '"',
        '"',
        '"',
        "H deg",
        "deg",
        "Mm^2",
        "%",
        "G",
        "G",
        "G",
        "G",
        "G",
        "G",
        "G",
        "Mx",
        "Mx",
        "Mx",
    )
    # =====removes negative data values=====
    dat171[np.where(dat171 <= 0)] = 0
    dat193[np.where(dat193 <= 0)] = 0
    dat211[np.where(dat211 <= 0)] = 0
    # ============make a multi-wavelength image for contours==================
    with np.errstate(divide="ignore"):
        t211 = np.log10(dat211)
        t193 = np.log10(dat193)
        t171 = np.log10(dat171)
    t211[np.where(t211 < 0.8)] = 0.8
    t211[np.where(t211 > 2.7)] = 2.7
    t193[np.where(t193 < 1.4)] = 1.4
    t193[np.where(t193 > 3.0)] = 3.0
    t171[np.where(t171 < 1.2)] = 1.2
    t171[np.where(t171 > 3.9)] = 3.9
    t211 = np.array(((t211 - 0.8) / (2.7 - 0.8)) * 255, dtype=np.float32)
    t193 = np.array(((t193 - 1.4) / (3.0 - 1.4)) * 255, dtype=np.float32)
    t171 = np.array(((t171 - 1.2) / (3.9 - 1.2)) * 255, dtype=np.float32)
    # ====create 3 segmented bitmasks=====
    with np.errstate(divide="ignore", invalid="ignore"):
        bmmix[np.where(t171 / t211 >= ((np.mean(dat171) * 0.6357) / (np.mean(dat211))))] = 1
        bmhot[np.where(t211 + t193 < (0.7 * (np.mean(dat193) + np.mean(dat211))))] = 1
        bmcool[np.where(t171 / t193 >= ((np.mean(dat171) * 1.5102) / (np.mean(dat193))))] = 1
    # ====logical conjunction of 3 segmentations=======
    cand = bmcool * bmmix * bmhot
    # ====plot tricolour image with lon/lat conotours=======
    # ======removes off detector mis-identifications==========
    r = (s[1] / 2.0) - 100
    w = np.where((xgrid - center[0]) ** 2 + (ygrid - center[1]) ** 2 <= r**2)
    circ[w] = 1.0
    cand = cand * circ
    # =======Separates on-disk and off-limb CHs===============
    circ[:] = 0
    r = (rs / dattoarc) - 10
    w = np.where((xgrid - center[0]) ** 2 + (ygrid - center[1]) ** 2 <= r**2)
    circ[w] = 1.0
    r = (rs / dattoarc) + 40
    w = np.where((xgrid - center[0]) ** 2 + (ygrid - center[1]) ** 2 >= r**2)
    circ[w] = 1.0
    cand = cand * circ
    # ====open file for property storage=====
    # =====contours the identified datapoints=======
    cand = np.array(cand, dtype=np.uint8)
    cont, heir = cv2.findContours(cand, cv2.RETR_TREE, cv2.CHAIN_APPROX_SIMPLE)
    # ======sorts contours by size============
    sizes = []
    for i in range(len(cont)):
        sizes = np.append(sizes, len(cont[i]))
    reord = sizes.ravel().argsort()[::-1]
    tmp = list(cont)
    for i in range(len(cont)):
        tmp[i] = cont[reord[i]]
    cont = list(tmp)
    # =====cycles through contours=========
    for i in range(len(cont)):
        x = np.append(x, len(cont[i]))

        # =====only takes values of minimum surface length and calculates area======

        if len(cont[i]) <= 100:
            continue
        area = 0.5 * np.abs(
            np.dot(cont[i][:, 0, 0], np.roll(cont[i][:, 0, 1], 1))
            - np.dot(cont[i][:, 0, 1], np.roll(cont[i][:, 0, 0], 1))
        )
        arcar = area * (dattoarc**2)
        if arcar > 1000:
            # =====finds centroid=======

            # chpts = len(cont[i])
            cent = [np.mean(cont[i][:, 0, 0]), np.mean(cont[i][:, 0, 1])]

            # ===remove quiet sun regions encompassed by coronal holes======

            if (
                cand[
                    np.max(cont[i][:, 0, 0]) + 1,
                    cont[i][np.where(cont[i][:, 0, 0] == np.max(cont[i][:, 0, 0]))[0][0], 0, 1],
                ]
                > 0
            ) and (
                iarr[
                    np.max(cont[i][:, 0, 0]) + 1,
                    cont[i][np.where(cont[i][:, 0, 0] == np.max(cont[i][:, 0, 0]))[0][0], 0, 1],
                ]
                > 0
            ):
                mahotas.polygon.fill_polygon(np.array(list(zip(cont[i][:, 0, 1], cont[i][:, 0, 0]))), slate)
                iarr[np.where(slate == 1)] = 0
                slate[:] = 0

            else:
                # ====create a simple centre point======

                arccent = csys.all_pix2world(cent[0], cent[1], 0)

                # ====classifies off limb CH regions========

                if (((arccent[0] ** 2) + (arccent[1] ** 2)) > (rs**2)) or (
                    np.sum(np.array(csys.all_pix2world(cont[i][0, 0, 0], cont[i][0, 0, 1], 0)) ** 2) > (rs**2)
                ):
                    mahotas.polygon.fill_polygon(
                        np.array(list(zip(cont[i][:, 0, 1], cont[i][:, 0, 0]))), offarr
                    )
                else:
                    # =====classifies on disk coronal holes=======

                    mahotas.polygon.fill_polygon(
                        np.array(list(zip(cont[i][:, 0, 1], cont[i][:, 0, 0]))), slate
                    )
                    poslin = np.where(slate == 1)
                    slate[:] = 0

                    # ====create an array for magnetic polarity========

                    pos = np.zeros((len(poslin[0]), 2), dtype=np.uint)
                    pos[:, 0] = np.array((poslin[0] - (s[0] / 2)) * convermul + (s[1] / 2), dtype=np.uint)
                    pos[:, 1] = np.array((poslin[1] - (s[0] / 2)) * convermul + (s[1] / 2), dtype=np.uint)
                    npix = list(
                        np.histogram(
                            dathmi[pos[:, 0], pos[:, 1]],
                            bins=np.arange(
                                np.round(np.min(dathmi[pos[:, 0], pos[:, 1]])) - 0.5,
                                np.round(np.max(dathmi[pos[:, 0], pos[:, 1]])) + 0.6,
                                1,
                            ),
                        )
                    )
                    npix[0][np.where(npix[0] == 0)] = 1
                    npix[1] = npix[1][:-1] + 0.5
>>>>>>> 39fa60a3

def generate_candidate_mask(m171, m193, m211):
    r"""
    Generate Chimera mask.

    Parameters
    ----------
    m171 : `sunpy.map.Map
        This is the 171 Ångström UV map.
    m193 : `sunpy.map.Map
        This is the 193 Ångström UV map.
    m211 : `sunpy.map.Map
        This is the 211 Ångström UV map.

<<<<<<< HEAD
=======
                    if (
                        np.absolute((np.sum(npix[0][wh1]) - np.sum(npix[0][wh2])) / np.sqrt(np.sum(npix[0])))
                        <= 10
                        and arcar < 9000
                    ):
                        continue
                    if (
                        np.absolute(np.mean(dathmi[pos[:, 0], pos[:, 1]])) < garr[int(cent[0]), int(cent[1])]
                        and arcar < 40000
                    ):
                        continue
                    iarr[poslin] = ident
>>>>>>> 39fa60a3

    Returns
    -------
    numpy.ndarray
        A binary version the Chimera mask.
    """

    coords = all_coordinates_from_map(m171)
    disk_mask = coordinate_is_on_solar_disk(coords)

    m171 = m171 / m171.exposure_time
    m193 = m193 / m193.exposure_time
    m211 = m211 / m211.exposure_time

    threshold_171v193 = 0.6357
    threshold_171v211 = 0.7
    threshold_193v211 = 1.5102

    d171_min, d171_max = 1.2, 3.9
    d193_min, d193_max = 1.4, 3.0
    d211_min, d211_max = 0.8, 2.7

    d171_clipped = np.clip(np.log10(m171.data), d171_min, d171_max)
    d171_clipped_scaled = ((d171_clipped - d171_min) / (d171_max - d171_min)) * 255

    d193_clipped = np.clip(np.log10(m193.data), d193_min, d193_max)
    d193_clipped_scaled = ((d193_clipped - d193_min) / (d193_max - d193_min)) * 255

    d211_clipped = np.clip(np.log10(m211.data), d211_min, d211_max)
    d211_clipped_scaled = ((d211_clipped - d211_min) / (d211_max - d211_min)) * 255

<<<<<<< HEAD
    mask_171_211 = (d171_clipped_scaled / d211_clipped_scaled) >= (
        (np.mean(m171.data[disk_mask]) * threshold_171v211) / np.mean(m211.data[disk_mask])
    )
=======
                    # maxxlat = hg.lat[
                    #     cont[i][np.where(cont[i][:, 0, 0] == np.max(cont[i][:, 0, 0]))[0][0], 0, 1],
                    #     np.max(cont[i][:, 0, 0]),
                    # ]
                    maxxlon = hg.lon[
                        cont[i][np.where(cont[i][:, 0, 0] == np.max(cont[i][:, 0, 0]))[0][0], 0, 1],
                        np.max(cont[i][:, 0, 0]),
                    ]
                    # maxylat = hg.lat[
                    #     np.max(cont[i][:, 0, 1]),
                    #     cont[i][np.where(cont[i][:, 0, 1] == np.max(cont[i][:, 0, 1]))[0][0], 0, 0],
                    # ]
                    # maxylon = hg.lon[
                    #     np.max(cont[i][:, 0, 1]),
                    #     cont[i][np.where(cont[i][:, 0, 1] == np.max(cont[i][:, 0, 1]))[0][0], 0, 0],
                    # ]
                    # minxlat = hg.lat[
                    #     cont[i][np.where(cont[i][:, 0, 0] == np.min(cont[i][:, 0, 0]))[0][0], 0, 1],
                    #     np.min(cont[i][:, 0, 0]),
                    # ]
                    minxlon = hg.lon[
                        cont[i][np.where(cont[i][:, 0, 0] == np.min(cont[i][:, 0, 0]))[0][0], 0, 1],
                        np.min(cont[i][:, 0, 0]),
                    ]
                    # minylat = hg.lat[
                    #     np.min(cont[i][:, 0, 1]),
                    #     cont[i][np.where(cont[i][:, 0, 1] == np.min(cont[i][:, 0, 1]))[0][0], 0, 0],
                    # ]
                    # minylon = hg.lon[
                    #     np.min(cont[i][:, 0, 1]),
                    #     cont[i][np.where(cont[i][:, 0, 1] == np.min(cont[i][:, 0, 1]))[0][0], 0, 0],
                    # ]

                    # =====CH centroid in lat/lon=======

                    centlat = hg.lat[int(ypos), int(xpos)]
                    centlon = hg.lon[int(ypos), int(xpos)]

                    # ====calculate the mean magnetic field=====

                    mB = np.mean(dathmi[pos[:, 0], pos[:, 1]])
                    mBpos = np.sum(npix[0][wh1] * npix[1][wh1]) / np.sum(npix[0][wh1])
                    mBneg = np.sum(npix[0][wh2] * npix[1][wh2]) / np.sum(npix[0][wh2])

                    # =====finds coordinates of CH boundaries=======

                    Ywb, Xwb = csys.all_pix2world(
                        cont[i][np.where(cont[i][:, 0, 0] == np.max(cont[i][:, 0, 0]))[0][0], 0, 1],
                        np.max(cont[i][:, 0, 0]),
                        0,
                    )
                    Yeb, Xeb = csys.all_pix2world(
                        cont[i][np.where(cont[i][:, 0, 0] == np.min(cont[i][:, 0, 0]))[0][0], 0, 1],
                        np.min(cont[i][:, 0, 0]),
                        0,
                    )
                    Ynb, Xnb = csys.all_pix2world(
                        np.max(cont[i][:, 0, 1]),
                        cont[i][np.where(cont[i][:, 0, 1] == np.max(cont[i][:, 0, 1]))[0][0], 0, 0],
                        0,
                    )
                    Ysb, Xsb = csys.all_pix2world(
                        np.min(cont[i][:, 0, 1]),
                        cont[i][np.where(cont[i][:, 0, 1] == np.min(cont[i][:, 0, 1]))[0][0], 0, 0],
                        0,
                    )

                    width = round(maxxlon.value) - round(minxlon.value)

                    if minxlon.value >= 0.0:
                        eastl = "W" + str(int(np.round(minxlon.value)))
                    else:
                        eastl = "E" + str(np.absolute(int(np.round(minxlon.value))))
                    if maxxlon.value >= 0.0:
                        westl = "W" + str(int(np.round(maxxlon.value)))
                    else:
                        westl = "E" + str(np.absolute(int(np.round(maxxlon.value))))

                    if centlat >= 0.0:
                        centlat = "N" + str(int(np.round(centlat.value)))
                    else:
                        centlat = "S" + str(np.absolute(int(np.round(centlat.value))))
                    if centlon >= 0.0:
                        centlon = "W" + str(int(np.round(centlon.value)))
                    else:
                        centlon = "E" + str(np.absolute(int(np.round(centlon.value))))

                    # ====insertions of CH properties into property array=====

                    props[0, ident + 1] = str(ident)
                    props[1, ident + 1] = str(np.round(arccent[0]))
                    props[2, ident + 1] = str(np.round(arccent[1]))
                    props[3, ident + 1] = str(centlon + centlat)
                    props[4, ident + 1] = str(np.round(Xeb))
                    props[5, ident + 1] = str(np.round(Yeb))
                    props[6, ident + 1] = str(np.round(Xwb))
                    props[7, ident + 1] = str(np.round(Ywb))
                    props[8, ident + 1] = str(np.round(Xnb))
                    props[9, ident + 1] = str(np.round(Ynb))
                    props[10, ident + 1] = str(np.round(Xsb))
                    props[11, ident + 1] = str(np.round(Ysb))
                    props[12, ident + 1] = str(eastl + "-" + westl)
                    props[13, ident + 1] = str(width)
                    props[14, ident + 1] = f"{trummar / 1e12:.1e}"
                    props[15, ident + 1] = str(np.round((arcar * 100 / (np.pi * (rs**2))), 1))
                    props[16, ident + 1] = str(np.round(mB, 1))
                    props[17, ident + 1] = str(np.round(mBpos, 1))
                    props[18, ident + 1] = str(np.round(mBneg, 1))
                    props[19, ident + 1] = str(np.round(np.max(npix[1]), 1))
                    props[20, ident + 1] = str(np.round(np.min(npix[1]), 1))
                    tbpos = np.sum(dathmi[pos[:, 0], pos[:, 1]][np.where(dathmi[pos[:, 0], pos[:, 1]] > 0)])
                    props[21, ident + 1] = f"{tbpos:.1e}"
                    tbneg = np.sum(dathmi[pos[:, 0], pos[:, 1]][np.where(dathmi[pos[:, 0], pos[:, 1]] < 0)])
                    props[22, ident + 1] = f"{tbneg:.1e}"
                    props[23, ident + 1] = f"{mB * trummar * 1e16:.1e}"
                    props[24, ident + 1] = f"{mBpos * trummar * 1e16:.1e}"
                    props[25, ident + 1] = f"{mBneg * trummar * 1e16:.1e}"

                    # =====sets up code for next possible coronal hole=====

                    ident = ident + 1
    return circ, dat171, dat193, dat211, dattoarc, hed193, iarr, props, rs, slate, center, xgrid, ygrid


def rescale01(arr, cmin=None, cmax=None, a=0, b=1):
    if cmin or cmax:
        arr = np.clip(arr, cmin, cmax)
    return (b - a) * ((arr - np.min(arr)) / (np.max(arr) - np.min(arr))) + a


def plot_tricolor(data, datb, datc, xgrid, ygrid, slate):
    tricolorarray = np.zeros((4096, 4096, 3))

    data_a = img_as_ubyte(rescale01(np.log10(data), cmin=1.2, cmax=3.9))
    data_b = img_as_ubyte(rescale01(np.log10(datb), cmin=1.4, cmax=3.0))
    data_c = img_as_ubyte(rescale01(np.log10(datc), cmin=0.8, cmax=2.7))

    tricolorarray[..., 0] = data_c / np.max(data_c)
    tricolorarray[..., 1] = data_b / np.max(data_b)
    tricolorarray[..., 2] = data_a / np.max(data_a)

    fig, ax = plt.subplots(figsize=(10, 10))

    plt.imshow(tricolorarray, origin="lower")  # , extent = )
    plt.contour(xgrid, ygrid, slate, colors="white", linewidths=0.5)
    plt.savefig("tricolor.png")
    plt.close()


def plot_mask(slate, iarr, circ, rs, dattoarc, center, xgrid, ygrid, hedb):
    chs = np.where(iarr > 0)
    slate[chs] = 1
    slate = np.array(slate, dtype=np.uint8)
    # cont, heir = cv2.findContours(slate, cv2.RETR_TREE, cv2.CHAIN_APPROX_SIMPLE)
>>>>>>> 39fa60a3

    mask_211_193 = (d211_clipped_scaled + d193_clipped_scaled) < (
        threshold_193v211 * (np.mean(m193.data[disk_mask]) + np.mean(m211.data[disk_mask]))
    )

    mask_171_193 = (d171_clipped_scaled / d193_clipped_scaled) >= (
        (np.mean(m171.data[disk_mask]) * threshold_171v193) / np.mean(m193.data[disk_mask])
    )

    final_mask = mask_171_211 * mask_211_193 * mask_171_193
    return final_mask<|MERGE_RESOLUTION|>--- conflicted
+++ resolved
@@ -1,305 +1,6 @@
 import numpy as np
-<<<<<<< HEAD
 from sunpy.map import all_coordinates_from_map, coordinate_is_on_solar_disk
 
-=======
-import sunpy.map
-from scipy.interpolate import RectBivariateSpline
-from skimage.util import img_as_ubyte
-
-import astropy.units as u
-from astropy import wcs
-from astropy.io import fits
-from astropy.modeling.models import Gaussian2D
-
-
-def chimera_legacy():
-    file_path = "./"
-
-    im171 = glob.glob(file_path + "*171*.fts.gz")
-    im193 = glob.glob(file_path + "*193*.fts.gz")
-    im211 = glob.glob(file_path + "*211*.fts.gz")
-    imhmi = glob.glob(file_path + "*hmi*.fts.gz")
-
-    circ, data, datb, datc, dattoarc, hedb, iarr, props, rs, slate, center, xgrid, ygrid = chimera(
-        im171, im193, im211, imhmi
-    )
-
-    # =====sets ident back to max value of iarr======
-
-    # ident = ident - 1
-    np.savetxt("ch_summary.txt", props, fmt="%s")
-
-    plot_tricolor(data, datb, datc, xgrid, ygrid, slate)
-    plot_mask(slate, iarr, circ, rs, dattoarc, center, xgrid, ygrid, hedb)
-
-
-def chimera(im171, im193, im211, imhmi):
-    if im171 == [] or im193 == [] or im211 == [] or imhmi == []:
-        print("Not all required files present")
-        sys.exit()
-    # =====Reads in data and resizes images=====
-    x = np.arange(0, 1024) * 4
-    hdu_number = 0
-    hed171 = fits.getheader(im171[0], hdu_number)
-    dat171 = fits.getdata(im171[0], ext=0) / (hed171["EXPTIME"])
-    dn = RectBivariateSpline(x, x, dat171, kx=1, ky=1)
-    dat171 = dn(np.arange(0, 4096), np.arange(0, 4096))
-    hed193 = fits.getheader(im193[0], hdu_number)
-    dat193 = fits.getdata(im193[0], ext=0) / (hed193["EXPTIME"])
-    dn = RectBivariateSpline(x, x, dat193, kx=1, ky=1)
-    dat193 = dn(np.arange(0, 4096), np.arange(0, 4096))
-    hed211 = fits.getheader(im211[0], hdu_number)
-    dat211 = fits.getdata(im211[0], ext=0) / (hed211["EXPTIME"])
-    dn = RectBivariateSpline(x, x, dat211, kx=1, ky=1)
-    dat211 = dn(np.arange(0, 4096), np.arange(0, 4096))
-    hedhmi = fits.getheader(imhmi[0], hdu_number)
-    dathmi = fits.getdata(imhmi[0], ext=0)
-    # dn = scipy.interpolate.interp2d(np.arange(4096), np.arange(4096), dathmi)
-    # dathmi = dn(np.arange(0, 1024)*4, np.arange(0, 1024)*4)
-    if hedhmi["crota1"] > 90:
-        dathmi = np.rot90(np.rot90(dathmi))
-    # =====Specifies solar radius and calculates conversion value of pixel to arcsec=====
-    s = np.shape(dat171)
-    rs = hed171["rsun"]
-    if hed193["ctype1"] != "solar_x ":
-        hed193["ctype1"] = "solar_x "
-        hed193["ctype2"] = "solar_y "
-    if hed171["cdelt1"] > 1:
-        hed171["cdelt1"], hed171["cdelt2"], hed171["crpix1"], hed171["crpix2"] = (
-            hed171["cdelt1"] / 4.0,
-            hed171["cdelt2"] / 4.0,
-            hed171["crpix1"] * 4.0,
-            hed171["crpix2"] * 4.0,
-        )
-        hed193["cdelt1"], hed193["cdelt2"], hed193["crpix1"], hed193["crpix2"] = (
-            hed193["cdelt1"] / 4.0,
-            hed193["cdelt2"] / 4.0,
-            hed193["crpix1"] * 4.0,
-            hed193["crpix2"] * 4.0,
-        )
-        hed211["cdelt1"], hed211["cdelt2"], hed211["crpix1"], hed211["crpix2"] = (
-            hed211["cdelt1"] / 4.0,
-            hed211["cdelt2"] / 4.0,
-            hed211["crpix1"] * 4.0,
-            hed211["crpix2"] * 4.0,
-        )
-    dattoarc = hed171["cdelt1"]
-    convermul = dattoarc / hedhmi["cdelt1"]
-    # =====Alternative coordinate systems=====
-    hdul = fits.open(im171[0])
-    hdul[0].header["CUNIT1"] = "arcsec"
-    hdul[0].header["CUNIT2"] = "arcsec"
-    aia = sunpy.map.Map(hdul[0].data, hdul[0].header)
-    adj = 4096.0 / aia.dimensions[0].value
-    x, y = (np.meshgrid(*[np.arange(adj * v.value) for v in aia.dimensions]) * u.pixel) / adj
-    hpc = aia.pixel_to_world(x, y)
-    hg = hpc.transform_to(sunpy.coordinates.frames.HeliographicStonyhurst)
-    csys = wcs.WCS(hed193)
-    # =======setting up arrays to be used============
-    ident = 1
-    iarr = np.zeros((s[0], s[1]), dtype=np.byte)
-    offarr, slate = np.array(iarr), np.array(iarr)
-    bmcool = np.zeros((s[0], s[1]), dtype=np.float32)
-    cand, bmmix, bmhot = np.array(bmcool), np.array(bmcool), np.array(bmcool)
-    circ = np.zeros((s[0], s[1]), dtype=int)
-    # =======creation of a 2d gaussian for magnetic cut offs===========
-    r = (s[1] / 2.0) - 450
-    xgrid, ygrid = np.meshgrid(np.arange(s[0]), np.arange(s[1]))
-    center = [int(s[1] / 2.0), int(s[1] / 2.0)]
-    w = np.where((xgrid - center[0]) ** 2 + (ygrid - center[1]) ** 2 > r**2)
-    y, x = np.mgrid[0:4096, 0:4096]
-    garr = Gaussian2D(1, s[0] / 2, s[1] / 2, 2000 / 2.3548, 2000 / 2.3548)(x, y)
-    garr[w] = 1.0
-    # ======creation of array for CH properties==========
-    props = np.zeros((26, 30), dtype="<U16")
-    props[:, 0] = (
-        "ID",
-        "XCEN",
-        "YCEN",
-        "CENTROID",
-        "X_EB",
-        "Y_EB",
-        "X_WB",
-        "Y_WB",
-        "X_NB",
-        "Y_NB",
-        "X_SB",
-        "Y_SB",
-        "WIDTH",
-        "WIDTH",
-        "AREA",
-        "AREA%",
-        "<B>",
-        "<B+>",
-        "<B->",
-        "BMAX",
-        "BMIN",
-        "TOT_B+",
-        "TOT_B-",
-        "<PHI>",
-        "<PHI+>",
-        "<PHI->",
-    )
-    props[:, 1] = (
-        "num",
-        '"',
-        '"',
-        "H deg",
-        '"',
-        '"',
-        '"',
-        '"',
-        '"',
-        '"',
-        '"',
-        '"',
-        "H deg",
-        "deg",
-        "Mm^2",
-        "%",
-        "G",
-        "G",
-        "G",
-        "G",
-        "G",
-        "G",
-        "G",
-        "Mx",
-        "Mx",
-        "Mx",
-    )
-    # =====removes negative data values=====
-    dat171[np.where(dat171 <= 0)] = 0
-    dat193[np.where(dat193 <= 0)] = 0
-    dat211[np.where(dat211 <= 0)] = 0
-    # ============make a multi-wavelength image for contours==================
-    with np.errstate(divide="ignore"):
-        t211 = np.log10(dat211)
-        t193 = np.log10(dat193)
-        t171 = np.log10(dat171)
-    t211[np.where(t211 < 0.8)] = 0.8
-    t211[np.where(t211 > 2.7)] = 2.7
-    t193[np.where(t193 < 1.4)] = 1.4
-    t193[np.where(t193 > 3.0)] = 3.0
-    t171[np.where(t171 < 1.2)] = 1.2
-    t171[np.where(t171 > 3.9)] = 3.9
-    t211 = np.array(((t211 - 0.8) / (2.7 - 0.8)) * 255, dtype=np.float32)
-    t193 = np.array(((t193 - 1.4) / (3.0 - 1.4)) * 255, dtype=np.float32)
-    t171 = np.array(((t171 - 1.2) / (3.9 - 1.2)) * 255, dtype=np.float32)
-    # ====create 3 segmented bitmasks=====
-    with np.errstate(divide="ignore", invalid="ignore"):
-        bmmix[np.where(t171 / t211 >= ((np.mean(dat171) * 0.6357) / (np.mean(dat211))))] = 1
-        bmhot[np.where(t211 + t193 < (0.7 * (np.mean(dat193) + np.mean(dat211))))] = 1
-        bmcool[np.where(t171 / t193 >= ((np.mean(dat171) * 1.5102) / (np.mean(dat193))))] = 1
-    # ====logical conjunction of 3 segmentations=======
-    cand = bmcool * bmmix * bmhot
-    # ====plot tricolour image with lon/lat conotours=======
-    # ======removes off detector mis-identifications==========
-    r = (s[1] / 2.0) - 100
-    w = np.where((xgrid - center[0]) ** 2 + (ygrid - center[1]) ** 2 <= r**2)
-    circ[w] = 1.0
-    cand = cand * circ
-    # =======Separates on-disk and off-limb CHs===============
-    circ[:] = 0
-    r = (rs / dattoarc) - 10
-    w = np.where((xgrid - center[0]) ** 2 + (ygrid - center[1]) ** 2 <= r**2)
-    circ[w] = 1.0
-    r = (rs / dattoarc) + 40
-    w = np.where((xgrid - center[0]) ** 2 + (ygrid - center[1]) ** 2 >= r**2)
-    circ[w] = 1.0
-    cand = cand * circ
-    # ====open file for property storage=====
-    # =====contours the identified datapoints=======
-    cand = np.array(cand, dtype=np.uint8)
-    cont, heir = cv2.findContours(cand, cv2.RETR_TREE, cv2.CHAIN_APPROX_SIMPLE)
-    # ======sorts contours by size============
-    sizes = []
-    for i in range(len(cont)):
-        sizes = np.append(sizes, len(cont[i]))
-    reord = sizes.ravel().argsort()[::-1]
-    tmp = list(cont)
-    for i in range(len(cont)):
-        tmp[i] = cont[reord[i]]
-    cont = list(tmp)
-    # =====cycles through contours=========
-    for i in range(len(cont)):
-        x = np.append(x, len(cont[i]))
-
-        # =====only takes values of minimum surface length and calculates area======
-
-        if len(cont[i]) <= 100:
-            continue
-        area = 0.5 * np.abs(
-            np.dot(cont[i][:, 0, 0], np.roll(cont[i][:, 0, 1], 1))
-            - np.dot(cont[i][:, 0, 1], np.roll(cont[i][:, 0, 0], 1))
-        )
-        arcar = area * (dattoarc**2)
-        if arcar > 1000:
-            # =====finds centroid=======
-
-            # chpts = len(cont[i])
-            cent = [np.mean(cont[i][:, 0, 0]), np.mean(cont[i][:, 0, 1])]
-
-            # ===remove quiet sun regions encompassed by coronal holes======
-
-            if (
-                cand[
-                    np.max(cont[i][:, 0, 0]) + 1,
-                    cont[i][np.where(cont[i][:, 0, 0] == np.max(cont[i][:, 0, 0]))[0][0], 0, 1],
-                ]
-                > 0
-            ) and (
-                iarr[
-                    np.max(cont[i][:, 0, 0]) + 1,
-                    cont[i][np.where(cont[i][:, 0, 0] == np.max(cont[i][:, 0, 0]))[0][0], 0, 1],
-                ]
-                > 0
-            ):
-                mahotas.polygon.fill_polygon(np.array(list(zip(cont[i][:, 0, 1], cont[i][:, 0, 0]))), slate)
-                iarr[np.where(slate == 1)] = 0
-                slate[:] = 0
-
-            else:
-                # ====create a simple centre point======
-
-                arccent = csys.all_pix2world(cent[0], cent[1], 0)
-
-                # ====classifies off limb CH regions========
-
-                if (((arccent[0] ** 2) + (arccent[1] ** 2)) > (rs**2)) or (
-                    np.sum(np.array(csys.all_pix2world(cont[i][0, 0, 0], cont[i][0, 0, 1], 0)) ** 2) > (rs**2)
-                ):
-                    mahotas.polygon.fill_polygon(
-                        np.array(list(zip(cont[i][:, 0, 1], cont[i][:, 0, 0]))), offarr
-                    )
-                else:
-                    # =====classifies on disk coronal holes=======
-
-                    mahotas.polygon.fill_polygon(
-                        np.array(list(zip(cont[i][:, 0, 1], cont[i][:, 0, 0]))), slate
-                    )
-                    poslin = np.where(slate == 1)
-                    slate[:] = 0
-
-                    # ====create an array for magnetic polarity========
-
-                    pos = np.zeros((len(poslin[0]), 2), dtype=np.uint)
-                    pos[:, 0] = np.array((poslin[0] - (s[0] / 2)) * convermul + (s[1] / 2), dtype=np.uint)
-                    pos[:, 1] = np.array((poslin[1] - (s[0] / 2)) * convermul + (s[1] / 2), dtype=np.uint)
-                    npix = list(
-                        np.histogram(
-                            dathmi[pos[:, 0], pos[:, 1]],
-                            bins=np.arange(
-                                np.round(np.min(dathmi[pos[:, 0], pos[:, 1]])) - 0.5,
-                                np.round(np.max(dathmi[pos[:, 0], pos[:, 1]])) + 0.6,
-                                1,
-                            ),
-                        )
-                    )
-                    npix[0][np.where(npix[0] == 0)] = 1
-                    npix[1] = npix[1][:-1] + 0.5
->>>>>>> 39fa60a3
 
 def generate_candidate_mask(m171, m193, m211):
     r"""
@@ -313,22 +14,6 @@
         This is the 193 Ångström UV map.
     m211 : `sunpy.map.Map
         This is the 211 Ångström UV map.
-
-<<<<<<< HEAD
-=======
-                    if (
-                        np.absolute((np.sum(npix[0][wh1]) - np.sum(npix[0][wh2])) / np.sqrt(np.sum(npix[0])))
-                        <= 10
-                        and arcar < 9000
-                    ):
-                        continue
-                    if (
-                        np.absolute(np.mean(dathmi[pos[:, 0], pos[:, 1]])) < garr[int(cent[0]), int(cent[1])]
-                        and arcar < 40000
-                    ):
-                        continue
-                    iarr[poslin] = ident
->>>>>>> 39fa60a3
 
     Returns
     -------
@@ -360,166 +45,9 @@
     d211_clipped = np.clip(np.log10(m211.data), d211_min, d211_max)
     d211_clipped_scaled = ((d211_clipped - d211_min) / (d211_max - d211_min)) * 255
 
-<<<<<<< HEAD
     mask_171_211 = (d171_clipped_scaled / d211_clipped_scaled) >= (
         (np.mean(m171.data[disk_mask]) * threshold_171v211) / np.mean(m211.data[disk_mask])
     )
-=======
-                    # maxxlat = hg.lat[
-                    #     cont[i][np.where(cont[i][:, 0, 0] == np.max(cont[i][:, 0, 0]))[0][0], 0, 1],
-                    #     np.max(cont[i][:, 0, 0]),
-                    # ]
-                    maxxlon = hg.lon[
-                        cont[i][np.where(cont[i][:, 0, 0] == np.max(cont[i][:, 0, 0]))[0][0], 0, 1],
-                        np.max(cont[i][:, 0, 0]),
-                    ]
-                    # maxylat = hg.lat[
-                    #     np.max(cont[i][:, 0, 1]),
-                    #     cont[i][np.where(cont[i][:, 0, 1] == np.max(cont[i][:, 0, 1]))[0][0], 0, 0],
-                    # ]
-                    # maxylon = hg.lon[
-                    #     np.max(cont[i][:, 0, 1]),
-                    #     cont[i][np.where(cont[i][:, 0, 1] == np.max(cont[i][:, 0, 1]))[0][0], 0, 0],
-                    # ]
-                    # minxlat = hg.lat[
-                    #     cont[i][np.where(cont[i][:, 0, 0] == np.min(cont[i][:, 0, 0]))[0][0], 0, 1],
-                    #     np.min(cont[i][:, 0, 0]),
-                    # ]
-                    minxlon = hg.lon[
-                        cont[i][np.where(cont[i][:, 0, 0] == np.min(cont[i][:, 0, 0]))[0][0], 0, 1],
-                        np.min(cont[i][:, 0, 0]),
-                    ]
-                    # minylat = hg.lat[
-                    #     np.min(cont[i][:, 0, 1]),
-                    #     cont[i][np.where(cont[i][:, 0, 1] == np.min(cont[i][:, 0, 1]))[0][0], 0, 0],
-                    # ]
-                    # minylon = hg.lon[
-                    #     np.min(cont[i][:, 0, 1]),
-                    #     cont[i][np.where(cont[i][:, 0, 1] == np.min(cont[i][:, 0, 1]))[0][0], 0, 0],
-                    # ]
-
-                    # =====CH centroid in lat/lon=======
-
-                    centlat = hg.lat[int(ypos), int(xpos)]
-                    centlon = hg.lon[int(ypos), int(xpos)]
-
-                    # ====calculate the mean magnetic field=====
-
-                    mB = np.mean(dathmi[pos[:, 0], pos[:, 1]])
-                    mBpos = np.sum(npix[0][wh1] * npix[1][wh1]) / np.sum(npix[0][wh1])
-                    mBneg = np.sum(npix[0][wh2] * npix[1][wh2]) / np.sum(npix[0][wh2])
-
-                    # =====finds coordinates of CH boundaries=======
-
-                    Ywb, Xwb = csys.all_pix2world(
-                        cont[i][np.where(cont[i][:, 0, 0] == np.max(cont[i][:, 0, 0]))[0][0], 0, 1],
-                        np.max(cont[i][:, 0, 0]),
-                        0,
-                    )
-                    Yeb, Xeb = csys.all_pix2world(
-                        cont[i][np.where(cont[i][:, 0, 0] == np.min(cont[i][:, 0, 0]))[0][0], 0, 1],
-                        np.min(cont[i][:, 0, 0]),
-                        0,
-                    )
-                    Ynb, Xnb = csys.all_pix2world(
-                        np.max(cont[i][:, 0, 1]),
-                        cont[i][np.where(cont[i][:, 0, 1] == np.max(cont[i][:, 0, 1]))[0][0], 0, 0],
-                        0,
-                    )
-                    Ysb, Xsb = csys.all_pix2world(
-                        np.min(cont[i][:, 0, 1]),
-                        cont[i][np.where(cont[i][:, 0, 1] == np.min(cont[i][:, 0, 1]))[0][0], 0, 0],
-                        0,
-                    )
-
-                    width = round(maxxlon.value) - round(minxlon.value)
-
-                    if minxlon.value >= 0.0:
-                        eastl = "W" + str(int(np.round(minxlon.value)))
-                    else:
-                        eastl = "E" + str(np.absolute(int(np.round(minxlon.value))))
-                    if maxxlon.value >= 0.0:
-                        westl = "W" + str(int(np.round(maxxlon.value)))
-                    else:
-                        westl = "E" + str(np.absolute(int(np.round(maxxlon.value))))
-
-                    if centlat >= 0.0:
-                        centlat = "N" + str(int(np.round(centlat.value)))
-                    else:
-                        centlat = "S" + str(np.absolute(int(np.round(centlat.value))))
-                    if centlon >= 0.0:
-                        centlon = "W" + str(int(np.round(centlon.value)))
-                    else:
-                        centlon = "E" + str(np.absolute(int(np.round(centlon.value))))
-
-                    # ====insertions of CH properties into property array=====
-
-                    props[0, ident + 1] = str(ident)
-                    props[1, ident + 1] = str(np.round(arccent[0]))
-                    props[2, ident + 1] = str(np.round(arccent[1]))
-                    props[3, ident + 1] = str(centlon + centlat)
-                    props[4, ident + 1] = str(np.round(Xeb))
-                    props[5, ident + 1] = str(np.round(Yeb))
-                    props[6, ident + 1] = str(np.round(Xwb))
-                    props[7, ident + 1] = str(np.round(Ywb))
-                    props[8, ident + 1] = str(np.round(Xnb))
-                    props[9, ident + 1] = str(np.round(Ynb))
-                    props[10, ident + 1] = str(np.round(Xsb))
-                    props[11, ident + 1] = str(np.round(Ysb))
-                    props[12, ident + 1] = str(eastl + "-" + westl)
-                    props[13, ident + 1] = str(width)
-                    props[14, ident + 1] = f"{trummar / 1e12:.1e}"
-                    props[15, ident + 1] = str(np.round((arcar * 100 / (np.pi * (rs**2))), 1))
-                    props[16, ident + 1] = str(np.round(mB, 1))
-                    props[17, ident + 1] = str(np.round(mBpos, 1))
-                    props[18, ident + 1] = str(np.round(mBneg, 1))
-                    props[19, ident + 1] = str(np.round(np.max(npix[1]), 1))
-                    props[20, ident + 1] = str(np.round(np.min(npix[1]), 1))
-                    tbpos = np.sum(dathmi[pos[:, 0], pos[:, 1]][np.where(dathmi[pos[:, 0], pos[:, 1]] > 0)])
-                    props[21, ident + 1] = f"{tbpos:.1e}"
-                    tbneg = np.sum(dathmi[pos[:, 0], pos[:, 1]][np.where(dathmi[pos[:, 0], pos[:, 1]] < 0)])
-                    props[22, ident + 1] = f"{tbneg:.1e}"
-                    props[23, ident + 1] = f"{mB * trummar * 1e16:.1e}"
-                    props[24, ident + 1] = f"{mBpos * trummar * 1e16:.1e}"
-                    props[25, ident + 1] = f"{mBneg * trummar * 1e16:.1e}"
-
-                    # =====sets up code for next possible coronal hole=====
-
-                    ident = ident + 1
-    return circ, dat171, dat193, dat211, dattoarc, hed193, iarr, props, rs, slate, center, xgrid, ygrid
-
-
-def rescale01(arr, cmin=None, cmax=None, a=0, b=1):
-    if cmin or cmax:
-        arr = np.clip(arr, cmin, cmax)
-    return (b - a) * ((arr - np.min(arr)) / (np.max(arr) - np.min(arr))) + a
-
-
-def plot_tricolor(data, datb, datc, xgrid, ygrid, slate):
-    tricolorarray = np.zeros((4096, 4096, 3))
-
-    data_a = img_as_ubyte(rescale01(np.log10(data), cmin=1.2, cmax=3.9))
-    data_b = img_as_ubyte(rescale01(np.log10(datb), cmin=1.4, cmax=3.0))
-    data_c = img_as_ubyte(rescale01(np.log10(datc), cmin=0.8, cmax=2.7))
-
-    tricolorarray[..., 0] = data_c / np.max(data_c)
-    tricolorarray[..., 1] = data_b / np.max(data_b)
-    tricolorarray[..., 2] = data_a / np.max(data_a)
-
-    fig, ax = plt.subplots(figsize=(10, 10))
-
-    plt.imshow(tricolorarray, origin="lower")  # , extent = )
-    plt.contour(xgrid, ygrid, slate, colors="white", linewidths=0.5)
-    plt.savefig("tricolor.png")
-    plt.close()
-
-
-def plot_mask(slate, iarr, circ, rs, dattoarc, center, xgrid, ygrid, hedb):
-    chs = np.where(iarr > 0)
-    slate[chs] = 1
-    slate = np.array(slate, dtype=np.uint8)
-    # cont, heir = cv2.findContours(slate, cv2.RETR_TREE, cv2.CHAIN_APPROX_SIMPLE)
->>>>>>> 39fa60a3
 
     mask_211_193 = (d211_clipped_scaled + d193_clipped_scaled) < (
         threshold_193v211 * (np.mean(m193.data[disk_mask]) + np.mean(m211.data[disk_mask]))
